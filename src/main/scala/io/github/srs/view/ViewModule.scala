--- conflicted
+++ resolved
@@ -1,15 +1,9 @@
 package io.github.srs.view
 
-<<<<<<< HEAD
-/**
- * The [[ViewModule]] provides abstractions and implementations for the application's viewing component. It is
- * responsible for initializing and displaying formatted data through the GUI.
-=======
 import io.github.srs.model.ModelModule
 
 /**
  * Module that defines the view logic for the Scala Robotics Simulator.
->>>>>>> ab77c6ea
  */
 object ViewModule:
 
@@ -24,10 +18,6 @@
      * Initializes the view.
      */
     def init(): Unit
-<<<<<<< HEAD
-    def plotData(text: String): Unit // ← renamed API
-=======
->>>>>>> ab77c6ea
 
     /**
      * Renders the view based on the current state.
@@ -88,16 +78,9 @@
          */
         override def render(state: S): Unit = gui.render(state)
 
-<<<<<<< HEAD
-      private class ViewImpl extends View:
-        private val gui = new SimpleView
-        def init(): Unit = gui.init()
-        def plotData(text: String): Unit = gui.plotData(text)
-=======
     end View
 
   end Component
->>>>>>> ab77c6ea
 
   /**
    * Interface trait that combines the provider and component traits for the view module.
