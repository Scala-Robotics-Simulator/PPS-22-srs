import Dependencies.*

enablePlugins(JacocoCoverallsPlugin)

lazy val root = project
  .in(file("."))
  .settings(
    scalaVersion := "3.7.1",
    organization := "io.github.scala-robotics-simulator",
    description := "A robotics simulator written in scala.",
    homepage := Some(
      url(
        "https://github.com/Scala-Robotics-Simulator/PPS-22-srs",
      ),
    ),
    licenses := List(
      "MIT" -> url("https://mit-license.org/"),
    ),
    versionScheme := Some("early-semver"),
    developers := List(
      Developer(
        "sceredi",
        "Simone Ceredi",
        "ceredi.simone@gmail.com",
        url("https://github.com/sceredi"),
      ),
      Developer(
        "davidcohenDC",
        "David Cohen",
        "david.cohen@studio.unibo.it",
        url("https://github.com/davidcohenDC"),
      ),
      Developer(
        "GiuliaNardicchia",
        "Giulia Nardicchia",
        "giulia.nardicchia@studio.unibo.it",
        url("https://github.com/GiuliaNardicchia/"),
      ),
    ),
    scalacOptions ++= Seq(
      "-Werror",
      "-Wunused:all",
      "-Wvalue-discard",
      "-Wnonunit-statement",
      "-Yexplicit-nulls",
      "-Wsafe-init",
      "-Ycheck-reentrant",
      "-Xcheck-macros",
      "-rewrite",
      "-indent",
      "-unchecked",
      "-explain",
      "-feature",
      "-language:strictEquality",
      "-language:implicitConversions",
    ),
    coverageEnabled := true,
    semanticdbEnabled := true,
    semanticdbVersion := scalafixSemanticdb.revision,
    wartremoverErrors ++= Warts.all,
    wartremoverErrors --= Seq(
      Wart.DefaultArguments,
      Wart.Equals,
      Wart.Any,
<<<<<<< HEAD
      Wart.MutableDataStructures   // ← disables the “mutable lock”
=======
      Wart.IsInstanceOf,
>>>>>>> ab77c6ea
    ),
    jacocoReportSettings := JacocoReportSettings(
      title = "PR report",
      None,
      JacocoThresholds(),
      formats = Seq(JacocoReportFormats.ScalaHTML, JacocoReportFormats.XML),
      "utf-8",
    ),
    jacocoCoverallsServiceName := "github-actions",
    jacocoCoverallsBranch := sys.env.get("CI_BRANCH"),
    jacocoCoverallsPullRequest := sys.env.get("GITHUB_EVENT_NAME"),
    jacocoCoverallsRepoToken := sys.env.get("COVERALLS_REPO_TOKEN"),

    /*
     * Dependencies
     */
    libraryDependencies ++= scalaTestBundle,
    libraryDependencies += scalaTestJUnit5,
    libraryDependencies += squidLib,
  )<|MERGE_RESOLUTION|>--- conflicted
+++ resolved
@@ -62,11 +62,8 @@
       Wart.DefaultArguments,
       Wart.Equals,
       Wart.Any,
-<<<<<<< HEAD
-      Wart.MutableDataStructures   // ← disables the “mutable lock”
-=======
-      Wart.IsInstanceOf,
->>>>>>> ab77c6ea
+      Wart.MutableDataStructures,
+      Wart.IsInstanceOf
     ),
     jacocoReportSettings := JacocoReportSettings(
       title = "PR report",
